import json
import random
import string
from typing import Any, Dict, List, Literal, Optional, Tuple, Union

from functionary.openai_types import Tool
from functionary.prompt_template.base_template import (
    PredefinedFuncTypes,
    PromptTemplate,
)
from functionary.prompt_template import prompt_utils


class PromptTemplateV2(PromptTemplate):
    from_token = "<|from|>"
    recipient_token = "<|recipient|>"
    content_token = "<|content|>"
    stop_token = "<|stop|>"
    version = "v2"
    # This token splits between function name and parameters
    fn_param_sep_token = "\n<|content|>"
    # This maps the predefined function type to its str name
    predefined_func_names = {
        PredefinedFuncTypes.no_tool_call: "all",
        PredefinedFuncTypes.code_interpreter: "python",
    }

    def get_start_of_function_call_token(self) -> str:
        return self.recipient_token

    def get_predefined_function_names(self, function_types: Any) -> List[str]:
        if function_types == "all":
            return [func_name for func_name in self.predefined_func_names.values()]

        if not isinstance(function_types, list):
            function_types = [function_types]

        predefined_function_names = []
        for function_type in function_types:
            predefined_function_names.append(self.predefined_func_names[function_type])

        return predefined_function_names

    def initialize_grammar_sampling_gen_state(
        self, tool_choice: str, curr_text: str, curr_tokens: List[int]
    ) -> Dict:
        # To force a text response ("tool_choice"="none")
        if tool_choice == "none":
            add_predefined_fns = False
            stage = "no-tool-call"
        # Normal generation (function name first without "all") (tool_choice="returned")
        elif tool_choice == "required":
            add_predefined_fns = False
            stage = "function"
        # To force a function call (tool_choice={"type": "function", "function": {...}})
        elif tool_choice != "":
            add_predefined_fns = False
            stage = "parameter"
        # Normal generation (function name first) (tool_choice="auto")
        else:
            add_predefined_fns = True
            stage = "function"

        return {
            "stage": stage,
            "curr_tokens": curr_tokens,
            "curr_text": curr_text,
            "func_name": tool_choice,
            "param_names": [],
            "add_predefined_fns": add_predefined_fns,
        }

    def get_additional_tokens(self) -> List[str]:
        return [
            self.from_token,
            self.recipient_token,
            self.content_token,
            self.stop_token,
        ]

    def convert_message_to_prompt(self, message: Dict) -> str:
        role = message["role"]
        content = message.get("content", None)

        if role in [
            "system",
            "user",
        ]:  # <|from|>system\n<|recipient|>all\n<|content|>xxx
            return f"{self.from_token}{role}\n{self.recipient_token}all\n{self.content_token}{content}\n"

        if role == "tool":  # <|from|>tool_name\n<|recipient|>all\n<|content|>xxx
            tool_name = message["name"]
            return f"{self.from_token}{tool_name}\n{self.recipient_token}all\n{self.content_token}{content}\n"

        assert role == "assistant"
        tool_calls = message.get("tool_calls", [])
        if tool_calls is None:
            tool_calls = []
        if (
            len(tool_calls) == 0 and content is None
        ):  # for inference: <|from|> assistant\n<|recipient|>
            return f"{self.from_token}{role}\n{self.recipient_token}"

        if len(tool_calls) == 0:  # <|from|>assistant\n<|recipient|>all\n<|content|>xxx
            return f"{self.from_token}{role}\n{self.recipient_token}all\n{self.content_token}{content}{self.stop_token}\n"

        result = ""
        if content is not None:  # both text-response and function_call
            result += f"{self.from_token}{role}\n{self.recipient_token}all\n{self.content_token}{content}\n"

        for tool in tool_calls:
            func_name = tool["function"]["name"]
            arguments = tool["function"]["arguments"]
            #  <|from|>assistant\n<|recipient|>func_name\n<|content|>xxxx
            result += f"{self.from_token}{role}\n{self.recipient_token}{func_name}\n{self.content_token}{arguments}\n"

        result = result.strip() + f"{self.stop_token}\n"
        return result

    def get_stop_tokens_for_generation(self) -> List[str]:
        return [self.stop_token]

    def get_assistant_prefixes(self) -> List[str]:
        return [f"{self.from_token}assistant\n{self.recipient_token}"]

    def parse_assistant_response(
        self, llm_output: str, tool_choice: Optional[Any] = None
    ) -> Dict:
        for stop in self.get_stop_tokens_for_generation():
            if llm_output.endswith(stop):
                llm_output = llm_output[: -len(stop)]

        recipient_to_fill = ""
        if tool_choice is not None:
            if tool_choice == "none":
                recipient_to_fill = (
                    self.get_predefined_function_names(
                        function_types=PredefinedFuncTypes.no_tool_call
                    )[0]
                    + self.fn_param_sep_token
                )
            elif isinstance(tool_choice, Tool):
                recipient_to_fill = tool_choice.function.name + self.fn_param_sep_token

        llm_output = (
            f"{self.from_token}assistant\n{self.recipient_token}"
            + recipient_to_fill
            + llm_output
        )
        responses = llm_output.split(self.from_token)
        responses = [response.strip() for response in responses]

        tool_calls = []
        text_response = None
        for response in responses:
            if len(response) == 0:
                continue
            # response = assistant<|recipient|>xxxx\n<|content|>yyy
            recipient_index = response.find(self.recipient_token)
            content_index = response.find(self.content_token)
            recipient = response[
                recipient_index + len(self.recipient_token) : content_index
            ].strip()
            content = response[content_index + len(self.content_token) :].strip()
            # print(f"recipient: {recipient}, content={content}")
            if recipient == "all":
                text_response = content
            else:
                tool_calls.append(
                    {
                        "function": {"name": recipient, "arguments": content},
                        "id": prompt_utils.get_random_tool_call_id(),
                        "type": "function",
                    }
                )

        return {"role": "assistant", "content": text_response, "tool_calls": tool_calls}

    def pre_process_messages_before_inference(self, messages: List[Dict]) -> List[Dict]:
        """re-order the messages where role = tool to match the order in tool_calls by tool_call_id
        Args:
            messages (List[Dict]): list of messages containing: tool_call_id

        Returns:
            List[Dict]: _description_
        """
        return prompt_utils.reorder_tool_messages_by_tool_call_ids(messages)

    def get_recipient(self, current_text: str) -> str:
        """Get recipient from the llm_output

        Args:
            current_text (str): _description_

        Returns:
            str: _description_
        """
        recipient_index = current_text.find(self.recipient_token)
        start_index = 0
        if recipient_index >= 0:
            start_index = recipient_index + len(self.recipient_token)

        end_index = current_text.find(f"\n{self.content_token}")
        return current_text[start_index:end_index].strip()

    def get_chat_template_jinja(self) -> str:
        chat_template = """{% for message in messages %}
        {% if message['role'] == 'user' or message['role'] == 'system' %}
            {{ '<|from|>' + message['role'] + '\n<|recipient|>all\n<|content|>' + message['content'] + '\n' }}<br>
        {% elif message['role'] == 'tool' %}
            {{ '<|from|>' + message['name'] + '\n<|recipient|>all\n<|content|>' + message['content'] + '\n' }}<br>
        {% else %}
            {% set contain_content='no'%}
            {% if message['content'] is not none %}
                {{ '<|from|>assistant\n<|recipient|>all\n<|content|>' + message['content'] }}<br>
                {% set contain_content='yes'%}
            {% endif %}
            {% if 'tool_calls' in message and message['tool_calls'] is not none %}
                {% for tool_call in message['tool_calls'] %}
                    {% set prompt='<|from|>assistant\n<|recipient|>' + tool_call['function']['name'] + '\n<|content|>' + tool_call['function']['arguments'] %}
                    {% if loop.index == 1 and contain_content == "no" %}
                        {{ prompt }}<br>
                    {% else %}
                        {{ '\n' + prompt}}<br>
                    {% endif %}
                {% endfor %}
            {% endif %}
            {{ '<|stop|>\n' }}<br>
        {% endif %}
        {% endfor %}
        {% if add_generation_prompt %}{{ '<|from|>assistant\n<|recipient|>' }}{% endif %}
        """
        chat_template = chat_template.replace("    ", "")
        chat_template = chat_template.replace("<br>\n", "")
        chat_template = chat_template.strip()
        return chat_template

    def update_response_state_from_delta_text(
        self,
        *,
        current_state: Dict[str, Any],
        delta_text: str,
        finish_reason: Optional[str],
        tool_choice: Any,
    ) -> Tuple[Dict[str, Any], Union[None, Dict, List[Dict]]]:
        func_name = None
        response_type = None
        skip_until_reach = ""

        if len(current_state) == 0:  # empty dict, at the first_time
            response_type, skip_until_reach, func_name = None, self.content_token, None

            if tool_choice == "none":
                response_type, skip_until_reach = "text", ""
                func_name = self.predefined_func_names[PredefinedFuncTypes.no_tool_call]
<<<<<<< HEAD
            elif (
                tool_choice is not str and tool_choice is not None
            ):  # tool_choice is a specific tool
=======
            elif type(tool_choice) is not str:
>>>>>>> 3e659e1b
                response_type, skip_until_reach = "function", ""
                func_name = tool_choice.function.name

            current_state = {
                "current_text": "",  # the concatenation of all tokens so far
                "func_name": func_name,  # function_name of the current tool, if the response requires to use tool
                "response_type": response_type,  # response_type=text(text response)/function (using tool)
                "func_index": -1,  # index of the tool in tool_calls
                "call_id": None,  # call_id of the current tool
                # skip_until_reach we skip new tokens until we reach certain token. This is used when we hit special tokens
                "skip_until_reach": skip_until_reach,  # at first we don't need to skip as we are generating function
                "first_time": True,  # if first_time we return an tempty delta with role=assistant
            }
        # check if previous token is <|content|>, there might be a space between this token and next token (ex, <|content|> Hello)
        if current_state["current_text"].endswith(self.content_token):
            if delta_text[0] == " ":
                delta_text = delta_text[1:]

        current_state["current_text"] += delta_text
        if finish_reason is not None:
            if current_state["response_type"] == "function":
                finish_reason = "tool_calls"

            return current_state, prompt_utils.get_text_delta_response(
                None, False, finish_reason
            )

        skip_until_reach = current_state.get("skip_until_reach", "")
        if skip_until_reach:
            if delta_text != skip_until_reach:
                return current_state, None
            else:
                current_state["skip_until_reach"] = ""  # once hit, no need to skip
                recipient = self.get_recipient(current_state["current_text"])
                first_time = current_state["first_time"]
                current_state["first_time"] = False

                if recipient == "all":
                    current_state["response_type"] = "text"
                    return current_state, prompt_utils.get_text_delta_response(
                        "", True, finish_reason
                    )
                else:
                    current_state["response_type"] = "function"
                    current_state["func_name"] = recipient
                    current_state["call_id"] = prompt_utils.get_random_tool_call_id()
                    current_state["func_index"] += 1

                    return current_state, prompt_utils.get_function_delta_response(
                        current_state, "", True, False, finish_reason
                    )
        else:
            assert current_state["response_type"] is not None

            first_time = current_state["first_time"]
            if (
                delta_text == self.from_token
            ):  # skip until reach <content> to check type of response
                current_state["current_text"] = ""
                current_state["skip_until_reach"] = self.content_token
                current_state["response_type"] = None
                return current_state, None

            else:
                if current_state["response_type"] == "function":
                    if first_time:
                        current_state["call_id"] = (
                            prompt_utils.get_random_tool_call_id()
                        )
                        current_state["func_index"] += 1
                        responses = []
                        responses.append(
                            prompt_utils.get_function_delta_response(
                                current_state, "", first_time, False, finish_reason
                            )
                        )
                        current_state["first_time"] = False
                        responses.append(
                            prompt_utils.get_function_delta_response(
                                current_state, delta_text, False, False, finish_reason
                            )
                        )
                    else:
                        responses = prompt_utils.get_function_delta_response(
                            current_state, delta_text, False, False, finish_reason
                        )
                    return current_state, responses
                else:  # response_type=text
                    responses = []
                    if first_time:
                        current_state["first_time"] = False
                        responses.append(
                            prompt_utils.get_text_delta_response(
                                "", True, finish_reason
                            )
                        )
                    responses.append(
                        prompt_utils.get_text_delta_response(
                            delta_text, True, finish_reason
                        )
                    )

                    return current_state, responses

    def get_force_function_call_prefix(self, function_name: str):
        return f"{function_name}{self.fn_param_sep_token}"<|MERGE_RESOLUTION|>--- conflicted
+++ resolved
@@ -253,13 +253,9 @@
             if tool_choice == "none":
                 response_type, skip_until_reach = "text", ""
                 func_name = self.predefined_func_names[PredefinedFuncTypes.no_tool_call]
-<<<<<<< HEAD
             elif (
                 tool_choice is not str and tool_choice is not None
             ):  # tool_choice is a specific tool
-=======
-            elif type(tool_choice) is not str:
->>>>>>> 3e659e1b
                 response_type, skip_until_reach = "function", ""
                 func_name = tool_choice.function.name
 
